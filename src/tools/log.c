--- conflicted
+++ resolved
@@ -125,12 +125,7 @@
         len += snprintf(str + len, sizeof(str) - len, "\n");
         len = MIN(len, (int)sizeof(str));
 
-<<<<<<< HEAD
-        if (-1 == write(log_fd, str, len))
-            fprintf(stderr, "write(%d, %s, %d) = %s", log_fd, str, len, strerror(errno));
-=======
         (void)write(log_fd, str, len);
->>>>>>> c609578f
     }
 
     va_end(ap);
