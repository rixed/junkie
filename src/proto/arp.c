// -*- c-basic-offset: 4; c-backslash-column: 79; indent-tabs-mode: nil -*-
// vim:sw=4 ts=4 sts=4 expandtab
/* Copyright 2010, SecurActive.
 *
 * This file is part of Junkie.
 *
 * Junkie is free software: you can redistribute it and/or modify
 * it under the terms of the GNU Affero General Public License as published by
 * the Free Software Foundation, either version 3 of the License, or
 * (at your option) any later version.
 *
 * Junkie is distributed in the hope that it will be useful,
 * but WITHOUT ANY WARRANTY; without even the implied warranty of
 * MERCHANTABILITY or FITNESS FOR A PARTICULAR PURPOSE.  See the
 * GNU Affero General Public License for more details.
 *
 * You should have received a copy of the GNU Affero General Public License
 * along with Junkie.  If not, see <http://www.gnu.org/licenses/>.
 */
#include <stdlib.h>
#include <string.h>
#include <stdbool.h>
#include <netinet/ether.h>  // for struct ether_arp
#include <junkie/cpp.h>
#include <junkie/tools/log.h>
#include <junkie/tools/ip_addr.h>
#include <junkie/proto/proto.h>
#include <junkie/proto/eth.h>   // for eth_addr_2_str()
#include <junkie/proto/arp.h>

static char const Id[] = "$Id: 41d9ce8a5da8afbfb5153b5c45632295bc52b6f9 $";

#undef LOG_CAT
#define LOG_CAT proto_arp_log_category

LOG_CATEGORY_DEC(proto_arp);
LOG_CATEGORY_DEF(proto_arp);

/*
 * Parse
 */

<<<<<<< HEAD
static char const *arp_opcode_2_str(uint16_t opcode)
=======
static char const *arp_opcode_2_str(unsigned opcode)
>>>>>>> c609578f
{
    switch (opcode) {
        case 1: return "request";
        case 2: return "response";
    }
    return "unknown";
}

static char const *arp_info_2_str(struct proto_info const *info_)
{
    struct arp_proto_info const *info = DOWNCAST(info_, info, arp_proto_info);
    char *str = tempstr();
    snprintf(str, TEMPSTR_SIZE, "%s, opcode=%s, sender=%s, target=%s, target MAC=%s",
        proto_info_2_str(info_),
        arp_opcode_2_str(info->opcode),
        info->proto_addr_is_ip ? ip_addr_2_str(&info->sender) : "unset",
        info->proto_addr_is_ip ? ip_addr_2_str(&info->target) : "unset",
        info->hw_addr_is_eth ? eth_addr_2_str(info->hw_target) : "unset");

    return str;
}

static void fetch_ip(struct ip_addr *ip, uint16_t ar_pro, uint8_t const *ptr)
{
    switch (ar_pro) {
        case ETH_P_IP:;
            uint32_t addr;
            memcpy(&addr, ptr, sizeof(addr));
            ip_addr_ctor_from_ip4(ip, addr);
            break;
        case ETH_P_IPV6:
            ip_addr_ctor_from_ip6(ip, (struct in6_addr *)ptr);
            break;
    }
}

static void fetch_hw(uint8_t mac[ETH_ALEN], uint16_t ar_hrd, uint8_t const *ptr)
{
    if (ar_hrd == 1) {
<<<<<<< HEAD
        memcpy(mac, ptr, 16);
    } else {
        memset(mac, 0, 16);
=======
        memcpy(mac, ptr, sizeof(mac));
    } else {
        memset(mac, 0, sizeof(mac));
>>>>>>> c609578f
    }
}

static enum proto_parse_status arp_parse(struct parser *parser, struct proto_layer *parent, unsigned way, uint8_t const *payload, size_t cap_len, size_t wire_len, struct timeval const *now, proto_okfn_t *okfn)
{
    struct ether_arp const *arp = (struct ether_arp *)payload;

    // Sanity Checks

    // Check that we have at least the size of an ARP packet for IP protocol
    if (wire_len < sizeof(*arp)) return PROTO_PARSE_ERR;
    // And that we have enough data to parse it
    if (cap_len < sizeof(*arp)) return PROTO_TOO_SHORT;

    // Now that we can dereference enough of the payload, display a useful log message
    SLOG(LOG_DEBUG, "New ARP packet with hard addr type %hu and proto addr type %hu", arp->ea_hdr.ar_hrd, arp->ea_hdr.ar_pro);
<<<<<<< HEAD
    
=======

>>>>>>> c609578f
    unsigned const ar_hrd = ntohs(arp->ea_hdr.ar_hrd);
    unsigned const ar_pro = ntohs(arp->ea_hdr.ar_pro);
    size_t const ar_hln = arp->ea_hdr.ar_hln;
    size_t const ar_pln = arp->ea_hdr.ar_pln;

    size_t arp_msg_size = sizeof(arp->ea_hdr) + 2*ar_hln + 2*ar_pln;
    if (wire_len < arp_msg_size) return PROTO_PARSE_ERR;
    if (cap_len < arp_msg_size) return PROTO_TOO_SHORT;

    // Check addr length correspond to advertised types
    if (ar_hrd == 1 /* Ethernet */ && ar_hln != 6) {
        SLOG(LOG_DEBUG, "Bad hard addr length for Ethernet (%zu)", ar_hln);
        return PROTO_PARSE_ERR;
    }
    if (ar_pro == ETH_P_IP && ar_pln != 4) {
        SLOG(LOG_DEBUG, "Bad hard addr length for IPv4 (%zu)", ar_pln);
        return PROTO_PARSE_ERR;
    }
    if (ar_pro == ETH_P_IPV6 && ar_pln != 16) {
        SLOG(LOG_DEBUG, "Bad hard addr length for IPv6 (%zu)", ar_pln);
        return PROTO_PARSE_ERR;
    }

    // Check operation code
<<<<<<< HEAD
    uint16_t const opcode = ntohs(arp->ea_hdr.ar_op);
=======
    unsigned const opcode = ntohs(arp->ea_hdr.ar_op);
>>>>>>> c609578f
    if (opcode != ARPOP_REQUEST && opcode != ARPOP_REPLY) {
        SLOG(LOG_DEBUG, "Unknown ARP opcode (%hu)", opcode);
        return PROTO_PARSE_ERR;
    }

    // Now build the proto_layer and proto_info
    struct arp_proto_info info;
    static struct proto_info_ops ops = {
        .to_str = arp_info_2_str,
    };
    proto_info_ctor(&info.info, &ops, arp_msg_size, wire_len - arp_msg_size);

    // Gather all interesting data
    info.opcode = opcode;
    info.proto_addr_is_ip = ar_pro == ETH_P_IP || ar_pro == ETH_P_IPV6;
    info.hw_addr_is_eth = ar_hrd == 1;

    uint8_t const *ptr = (uint8_t *)arp->arp_sha;
    ptr += arp->ea_hdr.ar_hln;  // skip sender's hw addr

    fetch_ip(&info.sender, ar_pro, ptr);
    ptr += ar_pln;
<<<<<<< HEAD
    
=======

>>>>>>> c609578f
    fetch_hw(info.hw_target, ar_hrd, ptr);
    ptr += ar_hln;

    fetch_ip(&info.target, ar_pro, ptr);
    ptr += ar_pln;

    struct proto_layer layer;
    proto_layer_ctor(&layer, parent, parser, &info.info);

    // And we are done
    return proto_parse(NULL, &layer, way, NULL, 0, 0, now, okfn);
}

/*
 * Construction/Destruction
 */

static struct uniq_proto uniq_proto_arp;
struct proto *proto_arp = &uniq_proto_arp.proto;
static struct eth_subproto arp_eth_subproto;

void arp_init(void)
{
    log_category_proto_arp_init();

    static struct proto_ops const ops = {
        .parse = arp_parse,
        .parser_new = uniq_parser_new,
        .parser_del = uniq_parser_del,
    };
    uniq_proto_ctor(&uniq_proto_arp, &ops, "ARP");
    eth_subproto_ctor(&arp_eth_subproto, ETH_P_ARP, proto_arp);
}

void arp_fini(void)
{
    eth_subproto_dtor(&arp_eth_subproto);
    uniq_proto_dtor(&uniq_proto_arp);
    log_category_proto_arp_fini();
}<|MERGE_RESOLUTION|>--- conflicted
+++ resolved
@@ -40,11 +40,7 @@
  * Parse
  */
 
-<<<<<<< HEAD
-static char const *arp_opcode_2_str(uint16_t opcode)
-=======
 static char const *arp_opcode_2_str(unsigned opcode)
->>>>>>> c609578f
 {
     switch (opcode) {
         case 1: return "request";
@@ -84,15 +80,9 @@
 static void fetch_hw(uint8_t mac[ETH_ALEN], uint16_t ar_hrd, uint8_t const *ptr)
 {
     if (ar_hrd == 1) {
-<<<<<<< HEAD
-        memcpy(mac, ptr, 16);
-    } else {
-        memset(mac, 0, 16);
-=======
         memcpy(mac, ptr, sizeof(mac));
     } else {
         memset(mac, 0, sizeof(mac));
->>>>>>> c609578f
     }
 }
 
@@ -109,11 +99,6 @@
 
     // Now that we can dereference enough of the payload, display a useful log message
     SLOG(LOG_DEBUG, "New ARP packet with hard addr type %hu and proto addr type %hu", arp->ea_hdr.ar_hrd, arp->ea_hdr.ar_pro);
-<<<<<<< HEAD
-    
-=======
-
->>>>>>> c609578f
     unsigned const ar_hrd = ntohs(arp->ea_hdr.ar_hrd);
     unsigned const ar_pro = ntohs(arp->ea_hdr.ar_pro);
     size_t const ar_hln = arp->ea_hdr.ar_hln;
@@ -138,11 +123,7 @@
     }
 
     // Check operation code
-<<<<<<< HEAD
-    uint16_t const opcode = ntohs(arp->ea_hdr.ar_op);
-=======
     unsigned const opcode = ntohs(arp->ea_hdr.ar_op);
->>>>>>> c609578f
     if (opcode != ARPOP_REQUEST && opcode != ARPOP_REPLY) {
         SLOG(LOG_DEBUG, "Unknown ARP opcode (%hu)", opcode);
         return PROTO_PARSE_ERR;
@@ -165,11 +146,7 @@
 
     fetch_ip(&info.sender, ar_pro, ptr);
     ptr += ar_pln;
-<<<<<<< HEAD
-    
-=======
 
->>>>>>> c609578f
     fetch_hw(info.hw_target, ar_hrd, ptr);
     ptr += ar_hln;
 
